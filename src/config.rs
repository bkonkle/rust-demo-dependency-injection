use axum::extract::FromRef;
<<<<<<< HEAD
use nakago::Tag;
use serde::{Deserialize, Serialize};

/// Tag(Config)
pub const CONFIG: Tag<Config> = Tag::new("app::Config");

#[allow(dead_code)]
#[derive(Clone, Debug, Serialize, Deserialize, FromRef)]
=======

#[allow(dead_code)]
#[derive(Clone, Debug, Default, FromRef)]
>>>>>>> 8c876f56
pub struct Config {
    /// HTTP config
    pub http: nakago_axum::Config,

<<<<<<< HEAD
    /// Database config
    pub database: nakago_sea_orm::Config,
=======
    /// Data store config
    pub data_store: DataStore,
}

#[derive(Clone, Debug)]
pub enum DataStore {
    Postgres(Database),
    Dynamo(Dynamo),
}
>>>>>>> 8c876f56

impl Default for DataStore {
    fn default() -> Self {
        Self::Postgres(Database::default())
    }
}

#[allow(dead_code)]
<<<<<<< HEAD
#[derive(Clone, Debug, Serialize, Deserialize)]
pub struct Dynamo {
    /// The table name to use with DynamoDB
    pub table_name: String,
}

impl nakago::Config for Config {}
=======
#[derive(Clone, Debug)]
pub struct Http {
    /// The port to bind to
    pub port: u16,

    /// The IP address to bind to, such as 0.0.0.0 or 127.0.0.1
    pub address: String,
}

impl Default for Http {
    fn default() -> Self {
        Self {
            address: "127.0.0.1".to_string(),
            port: 3000,
        }
    }
}

#[allow(dead_code)]
#[derive(Clone, Debug)]
pub struct Database {
    /// The database URL to use with Postgres
    pub url: String,
}

impl Default for Database {
    fn default() -> Self {
        Self {
            url: "postgres://localhost:5432/rust_demo".to_string(),
        }
    }
}

#[allow(dead_code)]
#[derive(Clone, Debug)]
pub struct Dynamo {
    /// The table name to use for Tasks with DynamoDB
    pub tasks_table_name: String,
}

impl Default for Dynamo {
    fn default() -> Self {
        Self {
            tasks_table_name: "tasks".to_string(),
        }
    }
}
>>>>>>> 8c876f56
<|MERGE_RESOLUTION|>--- conflicted
+++ resolved
@@ -1,88 +1,50 @@
 use axum::extract::FromRef;
-<<<<<<< HEAD
 use nakago::Tag;
+use nakago_sea_orm::DatabasePool;
 use serde::{Deserialize, Serialize};
 
 /// Tag(Config)
 pub const CONFIG: Tag<Config> = Tag::new("app::Config");
 
 #[allow(dead_code)]
-#[derive(Clone, Debug, Serialize, Deserialize, FromRef)]
-=======
-
-#[allow(dead_code)]
-#[derive(Clone, Debug, Default, FromRef)]
->>>>>>> 8c876f56
+#[derive(Clone, Debug, Serialize, Deserialize, Default, FromRef)]
 pub struct Config {
     /// HTTP config
     pub http: nakago_axum::Config,
 
-<<<<<<< HEAD
-    /// Database config
-    pub database: nakago_sea_orm::Config,
-=======
     /// Data store config
     pub data_store: DataStore,
 }
 
-#[derive(Clone, Debug)]
+#[derive(Clone, Debug, Serialize, Deserialize)]
 pub enum DataStore {
-    Postgres(Database),
+    Postgres(nakago_sea_orm::Config),
     Dynamo(Dynamo),
 }
->>>>>>> 8c876f56
 
 impl Default for DataStore {
     fn default() -> Self {
-        Self::Postgres(Database::default())
+        Self::Postgres(default_db_config())
+    }
+}
+
+pub fn default_http_config() -> nakago_axum::Config {
+    nakago_axum::Config {
+        address: "127.0.0.1".to_string(),
+        port: 3000,
+    }
+}
+
+pub fn default_db_config() -> nakago_sea_orm::Config {
+    nakago_sea_orm::Config {
+        url: "postgres://localhost:5432/rust_demo".to_string(),
+        debug: false,
+        pool: DatabasePool::default(),
     }
 }
 
 #[allow(dead_code)]
-<<<<<<< HEAD
 #[derive(Clone, Debug, Serialize, Deserialize)]
-pub struct Dynamo {
-    /// The table name to use with DynamoDB
-    pub table_name: String,
-}
-
-impl nakago::Config for Config {}
-=======
-#[derive(Clone, Debug)]
-pub struct Http {
-    /// The port to bind to
-    pub port: u16,
-
-    /// The IP address to bind to, such as 0.0.0.0 or 127.0.0.1
-    pub address: String,
-}
-
-impl Default for Http {
-    fn default() -> Self {
-        Self {
-            address: "127.0.0.1".to_string(),
-            port: 3000,
-        }
-    }
-}
-
-#[allow(dead_code)]
-#[derive(Clone, Debug)]
-pub struct Database {
-    /// The database URL to use with Postgres
-    pub url: String,
-}
-
-impl Default for Database {
-    fn default() -> Self {
-        Self {
-            url: "postgres://localhost:5432/rust_demo".to_string(),
-        }
-    }
-}
-
-#[allow(dead_code)]
-#[derive(Clone, Debug)]
 pub struct Dynamo {
     /// The table name to use for Tasks with DynamoDB
     pub tasks_table_name: String,
@@ -95,4 +57,5 @@
         }
     }
 }
->>>>>>> 8c876f56
+
+impl nakago::Config for Config {}