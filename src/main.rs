--- conflicted
+++ resolved
@@ -22,25 +22,11 @@
 mod tasks;
 mod utils;
 
-<<<<<<< HEAD
+#[allow(dead_code)]
 #[derive(Clone)]
 struct AppState {
+    config: Config,
     tasks_service: Arc<dyn tasks::Service>,
-=======
-#[allow(dead_code)]
-#[derive(Clone, Debug)]
-struct DatabaseAppState {
-    config: Config,
-    db: Arc<DatabaseConnection>,
-}
-
-#[allow(dead_code)]
-#[derive(Clone, Debug)]
-struct DynamoAppState {
-    config: Config,
-    client: Arc<Client>,
-    task_table_name: String,
->>>>>>> 5d5e3a81
 }
 
 #[tokio::main]
@@ -74,23 +60,12 @@
 
             let db = Arc::new(sea_orm::Database::connect(config.db.clone().unwrap().url).await?);
 
-<<<<<<< HEAD
             let tasks_service = Arc::new(tasks::service::database::Service::new(db));
 
-            AppState { tasks_service }
-=======
-            let state = DatabaseAppState { db, config };
-
-            Router::new()
-                .route("/tasks", post(tasks_create_in_db))
-                .route(
-                    "/tasks/:id",
-                    get(tasks_get_from_db)
-                        .patch(tasks_update_in_db)
-                        .delete(tasks_delete_in_db),
-                )
-                .with_state(state)
->>>>>>> 5d5e3a81
+            AppState {
+                config,
+                tasks_service,
+            }
         }
         DataStore::DynamoDB => {
             let config = Config {
@@ -107,26 +82,13 @@
 
             let tasks_service = Arc::new(tasks::service::dynamo::Service::new(
                 client,
-<<<<<<< HEAD
                 "tasks".to_string(),
             ));
 
-            AppState { tasks_service }
-=======
-                task_table_name: config.dynamo.clone().unwrap().table_name.clone(),
+            AppState {
                 config,
-            };
-
-            Router::new()
-                .route("/tasks", post(tasks_create_in_dynamo))
-                .route(
-                    "/tasks/:id",
-                    get(tasks_get_from_dynamo)
-                        .patch(tasks_update_in_dynamo)
-                        .delete(tasks_delete_in_dynamo),
-                )
-                .with_state(state)
->>>>>>> 5d5e3a81
+                tasks_service,
+            }
         }
     };
 
